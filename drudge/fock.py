--- conflicted
+++ resolved
@@ -662,17 +662,7 @@
         )
 
         orb_sums = [(i, orb_ranges) for i in orb_dumms]
-<<<<<<< HEAD
-        spin_sums = [(i, spin_vals) for i in spin_dumms]
-
-        # The indices to get the operators in the hamiltonian.
-        indices = [
-            (i, j) if has_spin else i
-            for i, j in zip(orb_dumms, spin_dumms)
-        ]
-=======
         spin_sums = [(i, spin_range) for i in spin_dumms]
->>>>>>> 0168ea00
 
         # Actual Hamiltonian building.
 
@@ -943,15 +933,6 @@
     def __init__(
             self, *args,
             part_orb=(
-<<<<<<< HEAD
-                Range('V', 0, Symbol('nv')),
-                PartHoleDrudge.DEFAULT_PART_DUMMS + symbols('beta gamma')
-            ),
-            hole_orb=(
-                Range('O', 0, Symbol('no')),
-                PartHoleDrudge.DEFAULT_HOLE_DUMMS + symbols('u v')
-            ),
-=======
                     Range('V', 0, Symbol('nv')),
                     PartHoleDrudge.DEFAULT_PART_DUMMS + symbols('beta gamma')
             ),
@@ -959,7 +940,6 @@
                     Range('O', 0, Symbol('no')),
                     PartHoleDrudge.DEFAULT_HOLE_DUMMS + symbols('u v')
             ), spin=(UP, DOWN),
->>>>>>> 0168ea00
             **kwargs
     ):
         """Initialize the particle-hole drudge."""
